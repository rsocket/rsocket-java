--- conflicted
+++ resolved
@@ -33,33 +33,18 @@
     apply plugin: 'com.github.sherter.google-java-format'
     apply plugin: 'com.github.vlsi.gradle-extensions'
 
-<<<<<<< HEAD
     ext['reactor-bom.version'] = '2022.0.7-SNAPSHOT'
-    ext['logback.version'] = '1.2.10'
-    ext['netty-bom.version'] = '4.1.90.Final'
-    ext['netty-boringssl.version'] = '2.0.59.Final'
-=======
-    ext['reactor-bom.version'] = '2020.0.39'
     ext['logback.version'] = '1.3.14'
     ext['netty-bom.version'] = '4.1.106.Final'
     ext['netty-boringssl.version'] = '2.0.62.Final'
->>>>>>> f591f9d8
     ext['hdrhistogram.version'] = '2.1.12'
     ext['mockito.version'] = '4.11.0'
     ext['slf4j.version'] = '1.7.36'
-<<<<<<< HEAD
-    ext['jmh.version'] = '1.35'
-    ext['junit.version'] = '5.8.1'
-    ext['micrometer.version'] = '1.10.6'
-    ext['micrometer-tracing.version'] = '1.0.4'
-    ext['assertj.version'] = '3.22.0'
-=======
     ext['jmh.version'] = '1.36'
     ext['junit.version'] = '5.9.3'
     ext['micrometer.version'] = '1.11.0'
     ext['micrometer-tracing.version'] = '1.1.1'
     ext['assertj.version'] = '3.24.2'
->>>>>>> f591f9d8
     ext['netflix.limits.version'] = '0.3.6'
     ext['bouncycastle-bcpkix.version'] = '1.70'
     ext['awaitility.version'] = '4.2.0'
