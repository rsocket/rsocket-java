--- conflicted
+++ resolved
@@ -48,25 +48,8 @@
     }
 
     @Override
-<<<<<<< HEAD
-    public Flux<Payload> requestSubscription(Payload payload) {
-        return source.requestSubscription(payload);
-    }
-
-    @Override
     public Flux<Payload> requestChannel(Publisher<Payload> payloads) {
         return source.requestChannel(payloads);
-=======
-    public Publisher<Payload> requestChannel(Publisher<Payload> payloads) {
-        if (subscriberWrapper == null) {
-            return child.requestChannel(payloads);
-        } else {
-            return s -> {
-                Subscriber<? super Payload> subscriber = subscriberWrapper.apply(s);
-                child.requestChannel(payloads).subscribe(subscriber);
-            };
-        }
->>>>>>> a8a0b09b
     }
 
     @Override
