--- conflicted
+++ resolved
@@ -77,257 +77,9 @@
                     if (n > 0) {
                         Payload errorPayload = new Payload() {
 
-<<<<<<< HEAD
-							@Override
-							public ByteBuffer getData() {
-								final byte[] bytes = e.getMessage().getBytes(StandardCharsets.UTF_8);
-								final ByteBuffer byteBuffer = ByteBuffer.wrap(bytes);
-								return byteBuffer;
-							}
-
-							@Override
-							public ByteBuffer getMetadata() {
-								return EMPTY_BYTES;
-							}
-
-						};
-						s.onNext(errorPayload);
-						s.onComplete();
-					}
-				}
-
-				@Override
-				public void cancel() {
-					// ignoring as nothing to do
-				}
-
-			});
-
-		};
-	}
-
-	public static final Publisher<Void> errorVoid(Throwable e) {
-		return (Subscriber<? super Void> s) -> {
-			s.onSubscribe(new Subscription() {
-
-				@Override
-				public void request(long n) {
-				}
-
-				@Override
-				public void cancel() {
-					// ignoring as nothing to do
-				}
-
-			});
-			s.onError(e);
-
-		};
-	}
-
-	public static final Publisher<Frame> just(Frame frame) {
-		return (Subscriber<? super Frame> s) -> {
-			s.onSubscribe(new Subscription() {
-
-				boolean completed = false;
-
-				@Override
-				public void request(long n) {
-					if (!completed && n > 0) {
-						completed = true;
-						s.onNext(frame);
-						s.onComplete();
-					}
-				}
-
-				@Override
-				public void cancel() {
-					// ignoring as nothing to do
-				}
-
-			});
-
-		};
-	}
-
-	public static final <T> Publisher<T> empty() {
-		return (Subscriber<? super T> s) -> {
-			s.onSubscribe(new Subscription() {
-
-				@Override
-				public void request(long n) {
-				}
-
-				@Override
-				public void cancel() {
-					// ignoring as nothing to do
-				}
-
-			});
-			s.onComplete(); // TODO confirm this is okay with ReactiveStream spec to send immediately after onSubscribe (I think so since no data is being sent so requestN doesn't matter)
-		};
-
-	}
-
-	public static final Publisher<Frame> keepaliveTicker(final int interval, final TimeUnit timeUnit) {
-		return (Subscriber<? super Frame> s) -> {
-			s.onSubscribe(new Subscription()
-			{
-				final AtomicLong requested = new AtomicLong(0);
-				final AtomicBoolean started = new AtomicBoolean(false);
-				volatile ScheduledFuture ticker;
-
-				public void request(long n)
-				{
-					BackpressureUtils.getAndAddRequest(requested, n);
-					if (started.compareAndSet(false, true))
-					{
-						ticker = SCHEDULER_THREAD.scheduleWithFixedDelay(() -> {
-							final long value = requested.getAndDecrement();
-
-							if (0 < value)
-							{
-								s.onNext(Frame.Keepalive.from(Frame.NULL_BYTEBUFFER, true));
-							}
-							else
-							{
-								requested.getAndIncrement();
-							}
-						}, interval, interval, timeUnit);
-					}
-				}
-
-				public void cancel()
-				{
-					// only used internally and so should not be called before request is done. Race condition exists!
-					if (null != ticker)
-					{
-						ticker.cancel(true);
-					}
-				}
-			});
-		};
-	}
-	
-	public static final Publisher<Frame> fromIterable(Iterable<Frame> is) {
-		return new PublisherIterableSource<>(is);
-	}
-	
-	public static final class PublisherIterableSource<T> extends AtomicBoolean implements Publisher<T> {
-	    /** */
-	    private static final long serialVersionUID = 9051303031779816842L;
-	    
-	    final Iterable<? extends T> source;
-	    public PublisherIterableSource(Iterable<? extends T> source) {
-	        this.source = source;
-	    }
-	    
-	    @Override
-	    public void subscribe(Subscriber<? super T> s) {
-	        Iterator<? extends T> it;
-	        try {
-	            it = source.iterator();
-	        } catch (Throwable e) {
-	            EmptySubscription.error(e, s);
-	            return;
-	        }
-	        boolean hasNext;
-	        try {
-	            hasNext = it.hasNext();
-	        } catch (Throwable e) {
-	            EmptySubscription.error(e, s);
-	            return;
-	        }
-	        if (!hasNext) {
-	            EmptySubscription.complete(s);
-	            return;
-	        }
-	        s.onSubscribe(new IteratorSourceSubscription<>(it, s));
-	    }
-	    
-	    static final class IteratorSourceSubscription<T> extends AtomicLong implements Subscription {
-	        /** */
-	        private static final long serialVersionUID = 8931425802102883003L;
-	        final Iterator<? extends T> it;
-	        final Subscriber<? super T> subscriber;
-	        
-	        volatile boolean cancelled;
-	        
-	        public IteratorSourceSubscription(Iterator<? extends T> it, Subscriber<? super T> subscriber) {
-	            this.it = it;
-	            this.subscriber = subscriber;
-	        }
-	        @Override
-	        public void request(long n) {
-	            if (SubscriptionHelper.validateRequest(n)) {
-	                return;
-	            }
-	            if (BackpressureHelper.add(this, n) != 0L) {
-	                return;
-	            }
-	            long r = n;
-	            long r0 = n;
-	            final Subscriber<? super T> subscriber = this.subscriber;
-	            final Iterator<? extends T> it = this.it;
-	            for (;;) {
-	                if (cancelled) {
-	                    return;
-	                }
-
-	                long e = 0L;
-	                while (r != 0L) {
-	                    T v;
-	                    try {
-	                        v = it.next();
-	                    } catch (Throwable ex) {
-	                        subscriber.onError(ex);
-	                        return;
-	                    }
-	                    
-	                    if (v == null) {
-	                        subscriber.onError(new NullPointerException("Iterator returned a null element"));
-	                        return;
-	                    }
-	                    
-	                    subscriber.onNext(v);
-	                    
-	                    if (cancelled) {
-	                        return;
-	                    }
-	                    
-	                    boolean hasNext;
-	                    try {
-	                        hasNext = it.hasNext();
-	                    } catch (Throwable ex) {
-	                        subscriber.onError(ex);
-	                        return;
-	                    }
-	                    if (!hasNext) {
-	                        subscriber.onComplete();
-	                        return;
-	                    }
-	                    
-	                    r--;
-	                    e--;
-	                }
-	                if (e != 0L && r0 != Long.MAX_VALUE) {
-	                    r = addAndGet(e);
-	                }
-	                if (r == 0L) {
-	                    break;
-	                }
-	            }
-	        }
-	        @Override
-	        public void cancel() {
-	            cancelled = true;
-	        }
-	    }
-	}
-=======
                             @Override
                             public ByteBuffer getData() {
-                                final byte[] bytes = e.getMessage().getBytes();
+                                final byte[] bytes = e.getMessage().getBytes(StandardCharsets.UTF_8);
                                 final ByteBuffer byteBuffer = ByteBuffer.wrap(bytes);
                                 return byteBuffer;
                             }
@@ -571,7 +323,6 @@
             }
         }
     }
->>>>>>> 5db6f54e
 
 
 }