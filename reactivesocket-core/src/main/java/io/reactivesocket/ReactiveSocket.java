--- conflicted
+++ resolved
@@ -52,11 +52,6 @@
      */
     Flux<Payload> requestStream(Payload payload);
 
-<<<<<<< HEAD
-    Flux<Payload> requestSubscription(Payload payload);
-
-=======
->>>>>>> a8a0b09b
     /**
      * Request-Channel interaction model of {@code ReactiveSocket}.
      *
