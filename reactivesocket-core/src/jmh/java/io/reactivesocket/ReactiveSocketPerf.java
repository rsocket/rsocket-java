--- conflicted
+++ resolved
@@ -171,18 +171,8 @@
                     }
 
                     @Override
-<<<<<<< HEAD
-                    public Flux<Payload> requestSubscription(Payload payload) {
-                        return Flux.empty();
-                    }
-
-                    @Override
                     public Flux<Payload> requestChannel(Publisher<Payload> payloads) {
                         return Flux.empty();
-=======
-                    public Publisher<Payload> requestChannel(Publisher<Payload> payloads) {
-                        return null;
->>>>>>> a8a0b09b
                     }
 
                     @Override
