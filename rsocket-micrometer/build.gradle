--- conflicted
+++ resolved
@@ -24,11 +24,7 @@
     api project(':rsocket-core')
     api 'io.micrometer:micrometer-observation'
     api 'io.micrometer:micrometer-core'
-<<<<<<< HEAD
-    compileOnly 'io.micrometer:micrometer-tracing'
-=======
     api 'io.micrometer:micrometer-tracing'
->>>>>>> 5da37cde
 
     implementation 'org.slf4j:slf4j-api'
 
