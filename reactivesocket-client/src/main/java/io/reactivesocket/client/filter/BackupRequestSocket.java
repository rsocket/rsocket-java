--- conflicted
+++ resolved
@@ -74,16 +74,7 @@
     }
 
     @Override
-<<<<<<< HEAD
-    public Flux<Payload> requestSubscription(Payload payload) {
-        return child.requestSubscription(payload);
-    }
-
-    @Override
     public Flux<Payload> requestChannel(Publisher<Payload> payloads) {
-=======
-    public Publisher<Payload> requestChannel(Publisher<Payload> payloads) {
->>>>>>> a8a0b09b
         return child.requestChannel(payloads);
     }
 
