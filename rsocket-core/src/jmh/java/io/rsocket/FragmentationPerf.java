--- conflicted
+++ resolved
@@ -19,14 +19,8 @@
 
 @BenchmarkMode(Mode.Throughput)
 @Fork(
-<<<<<<< HEAD
   value = 1 // , jvmArgsAppend = {"-Dio.netty.leakDetection.level=advanced"}
 )
-=======
-  value = 1,
-  jvmArgsAppend = {"-XX:+UnlockCommercialFeatures", "-XX:+FlightRecorder"}
-) // , "-Dio.netty.leakDetection.level=advanced"})
->>>>>>> 64fea503
 @Warmup(iterations = 10)
 @Measurement(iterations = 10_000)
 @State(Scope.Thread)
