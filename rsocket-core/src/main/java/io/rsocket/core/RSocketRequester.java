--- conflicted
+++ resolved
@@ -35,12 +35,8 @@
 import io.rsocket.keepalive.KeepAliveSupport;
 import io.rsocket.plugins.RequestInterceptor;
 import java.nio.channels.ClosedChannelException;
-<<<<<<< HEAD
-=======
 import java.util.ArrayList;
 import java.util.Collection;
-import java.util.concurrent.atomic.AtomicBoolean;
->>>>>>> b8c7c2e3
 import java.util.concurrent.atomic.AtomicReferenceFieldUpdater;
 import java.util.function.Function;
 import java.util.function.Supplier;
@@ -338,7 +334,6 @@
     if (keepAliveFramesAcceptor != null) {
       keepAliveFramesAcceptor.dispose();
     }
-<<<<<<< HEAD
     getDuplexConnection().dispose();
     final RequestInterceptor requestInterceptor = getRequestInterceptor();
     if (requestInterceptor != null) {
@@ -351,42 +346,14 @@
     }
 
     synchronized (this) {
-      for (IntObjectMap.PrimitiveEntry<FrameHandler> entry : activeStreams.entries()) {
-        FrameHandler handler = entry.value();
+      final IntObjectMap<FrameHandler> activeStreams = this.activeStreams;
+      final Collection<FrameHandler> activeStreamsCopy = new ArrayList<>(activeStreams.values());
+      for (FrameHandler handler : activeStreamsCopy) {
         if (handler != null) {
           try {
             handler.handleError(e);
           } catch (Throwable ignored) {
           }
-=======
-    connection.dispose();
-    leaseHandler.dispose();
-
-    // Iterate explicitly to handle collisions with concurrent removals
-    final IntObjectMap<Processor<Payload, Payload>> receivers = this.receivers;
-    // copy to avoid collection modification from the foreach loop
-    final Collection<Processor<Payload, Payload>> receiversCopy =
-        new ArrayList<>(receivers.values());
-    for (Processor<Payload, Payload> handler : receiversCopy) {
-      try {
-        handler.onError(e);
-      } catch (Throwable ex) {
-        if (LOGGER.isDebugEnabled()) {
-          LOGGER.debug("Dropped exception", ex);
-        }
-      }
-    }
-    // Iterate explicitly to handle collisions with concurrent removals
-    final IntObjectMap<Subscription> senders = this.senders;
-    // copy to avoid collection modification from the foreach loop
-    final Collection<Subscription> sendersCopy = new ArrayList<>(senders.values());
-    for (Subscription subscription : sendersCopy) {
-      try {
-        subscription.cancel();
-      } catch (Throwable ex) {
-        if (LOGGER.isDebugEnabled()) {
-          LOGGER.debug("Dropped exception", ex);
->>>>>>> b8c7c2e3
         }
       }
     }
