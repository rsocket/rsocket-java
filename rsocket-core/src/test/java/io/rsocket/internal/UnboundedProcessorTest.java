/*
 * Copyright 2015-present the original author or authors.
 *
 * Licensed under the Apache License, Version 2.0 (the "License");
 * you may not use this file except in compliance with the License.
 * You may obtain a copy of the License at
 *
 *     http://www.apache.org/licenses/LICENSE-2.0
 *
 * Unless required by applicable law or agreed to in writing, software
 * distributed under the License is distributed on an "AS IS" BASIS,
 * WITHOUT WARRANTIES OR CONDITIONS OF ANY KIND, either express or implied.
 * See the License for the specific language governing permissions and
 * limitations under the License.
 */

package io.rsocket.internal;

<<<<<<< HEAD
import io.netty.buffer.ByteBuf;
import io.netty.buffer.Unpooled;
import io.netty.util.CharsetUtil;
import java.util.concurrent.CountDownLatch;
import org.junit.Assert;
import org.junit.Test;
=======
import static org.assertj.core.api.Assertions.assertThat;

import io.netty.buffer.ByteBuf;
import io.netty.buffer.ByteBufAllocator;
import io.netty.buffer.Unpooled;
import io.netty.util.CharsetUtil;
import io.netty.util.ReferenceCountUtil;
import io.rsocket.buffer.LeaksTrackingByteBufAllocator;
import io.rsocket.internal.subscriber.AssertSubscriber;
import java.time.Duration;
import org.junit.jupiter.api.AfterAll;
import org.junit.jupiter.api.BeforeAll;
import org.junit.jupiter.api.RepeatedTest;
import org.junit.jupiter.api.Timeout;
import org.junit.jupiter.params.ParameterizedTest;
import org.junit.jupiter.params.provider.ValueSource;
import reactor.core.Fuseable;
import reactor.core.publisher.Hooks;
import reactor.core.publisher.Operators;
import reactor.core.scheduler.Schedulers;
import reactor.test.StepVerifier;
import reactor.test.util.RaceTestUtils;
>>>>>>> 61652c30

public class UnboundedProcessorTest {

  @BeforeAll
  public static void setup() {
    Hooks.onErrorDropped(__ -> {});
  }

  @AfterAll
  public static void teardown() {
    Hooks.resetOnErrorDropped();
  }

  @ParameterizedTest(
      name =
          "Test that emitting {0} onNext before subscribe and requestN should deliver all the signals once the subscriber is available")
  @ValueSource(ints = {10, 100, 10_000, 100_000, 1_000_000, 10_000_000})
  public void testOnNextBeforeSubscribeN(int n) {
<<<<<<< HEAD
    UnboundedProcessor processor = new UnboundedProcessor();
=======
    UnboundedProcessor<ByteBuf> processor = new UnboundedProcessor<>();
>>>>>>> 61652c30

    for (int i = 0; i < n; i++) {
      processor.onNext(Unpooled.EMPTY_BUFFER);
    }

    processor.onComplete();

    StepVerifier.create(processor.count()).expectNext(Long.valueOf(n)).verifyComplete();
  }

  @ParameterizedTest(
      name =
          "Test that emitting {0} onNext after subscribe and requestN should deliver all the signals")
  @ValueSource(ints = {10, 100, 10_000})
  public void testOnNextAfterSubscribeN(int n) {
    UnboundedProcessor<ByteBuf> processor = new UnboundedProcessor<>();
    AssertSubscriber<ByteBuf> assertSubscriber = AssertSubscriber.create();

<<<<<<< HEAD
  @Test
  public void testPrioritizedSending() {
    UnboundedProcessor processor = new UnboundedProcessor();

    for (int i = 0; i < 1000; i++) {
      processor.onNext(Unpooled.EMPTY_BUFFER);
    }

    processor.onNextPrioritized(Unpooled.wrappedBuffer("test".getBytes(CharsetUtil.UTF_8)));

    ByteBuf byteBuf = processor.next().block();

    Assert.assertEquals(byteBuf.toString(CharsetUtil.UTF_8), "test");
  }

  @Test
  public void testPrioritizedFused() {
    UnboundedProcessor processor = new UnboundedProcessor();
=======
    processor.subscribe(assertSubscriber);

    for (int i = 0; i < n; i++) {
      processor.onNext(Unpooled.EMPTY_BUFFER);
    }

    assertSubscriber.awaitAndAssertNextValueCount(n);
  }

  @ParameterizedTest(
      name =
          "Test that prioritized value sending deliver prioritized signals before the others mode[fusionEnabled={0}]")
  @ValueSource(booleans = {true, false})
  public void testPrioritizedSending(boolean fusedCase) {
    UnboundedProcessor<ByteBuf> processor = new UnboundedProcessor<>();
>>>>>>> 61652c30

    for (int i = 0; i < 1000; i++) {
      processor.onNext(Unpooled.EMPTY_BUFFER);
    }

<<<<<<< HEAD
    processor.onNextPrioritized(Unpooled.wrappedBuffer("test".getBytes(CharsetUtil.UTF_8)));

    ByteBuf byteBuf = processor.poll();

    Assert.assertEquals(byteBuf.toString(CharsetUtil.UTF_8), "test");
  }

  public void testOnNextAfterSubscribeN(int n) throws Exception {
    CountDownLatch latch = new CountDownLatch(n);
    UnboundedProcessor processor = new UnboundedProcessor();
    processor.log().doOnNext(integer -> latch.countDown()).subscribe();

    for (int i = 0; i < n; i++) {
      System.out.println("onNexting -> " + i);
      processor.onNext(Unpooled.EMPTY_BUFFER);
=======
    processor.onNextPrioritized(Unpooled.copiedBuffer("test", CharsetUtil.UTF_8));

    assertThat(fusedCase ? processor.poll() : processor.next().block())
        .isNotNull()
        .extracting(bb -> bb.toString(CharsetUtil.UTF_8))
        .isEqualTo("test");
  }

  @ParameterizedTest(
      name =
          "Ensures that racing between onNext | dispose | cancel | request(n) will not cause any issues and leaks; mode[fusionEnabled={0}]")
  @ValueSource(booleans = {true, false})
  public void ensureUnboundedProcessorDisposesQueueProperly(boolean withFusionEnabled) {
    final LeaksTrackingByteBufAllocator allocator =
        LeaksTrackingByteBufAllocator.instrument(ByteBufAllocator.DEFAULT);
    for (int i = 0; i < 100000; i++) {
      final UnboundedProcessor<ByteBuf> unboundedProcessor = new UnboundedProcessor<>();

      final ByteBuf buffer1 = allocator.buffer(1);
      final ByteBuf buffer2 = allocator.buffer(2);

      final AssertSubscriber<ByteBuf> assertSubscriber =
          new AssertSubscriber<ByteBuf>(0)
              .requestedFusionMode(withFusionEnabled ? Fuseable.ANY : Fuseable.NONE);

      unboundedProcessor.subscribe(assertSubscriber);

      RaceTestUtils.race(
          () ->
              RaceTestUtils.race(
                  () ->
                      RaceTestUtils.race(
                          () -> {
                            unboundedProcessor.onNext(buffer1);
                            unboundedProcessor.onNext(buffer2);
                          },
                          unboundedProcessor::dispose,
                          Schedulers.elastic()),
                  assertSubscriber::cancel,
                  Schedulers.elastic()),
          () -> {
            assertSubscriber.request(1);
            assertSubscriber.request(1);
          },
          Schedulers.elastic());

      assertSubscriber.values().forEach(ReferenceCountUtil::safeRelease);

      allocator.assertHasNoLeaks();
>>>>>>> 61652c30
    }
  }

  @RepeatedTest(
      name =
          "Ensures that racing between onNext + dispose | downstream async drain should not cause any issues and leaks",
      value = 100000)
  @Timeout(60)
  public void ensuresAsyncFusionAndDisposureHasNoDeadlock() {
    // TODO: enable leaks tracking
    //    final LeaksTrackingByteBufAllocator allocator =
    //        LeaksTrackingByteBufAllocator.instrument(ByteBufAllocator.DEFAULT);
    final UnboundedProcessor<ByteBuf> unboundedProcessor = new UnboundedProcessor<>();

    //    final ByteBuf buffer1 = allocator.buffer(1);
    //    final ByteBuf buffer2 = allocator.buffer(2);

    final AssertSubscriber<ByteBuf> assertSubscriber =
        new AssertSubscriber<>(Operators.enableOnDiscard(null, ReferenceCountUtil::safeRelease));

    unboundedProcessor.publishOn(Schedulers.parallel()).subscribe(assertSubscriber);

    RaceTestUtils.race(
        () -> {
          //          unboundedProcessor.onNext(buffer1);
          //          unboundedProcessor.onNext(buffer2);
          unboundedProcessor.onNext(Unpooled.EMPTY_BUFFER);
          unboundedProcessor.onNext(Unpooled.EMPTY_BUFFER);
          unboundedProcessor.onNext(Unpooled.EMPTY_BUFFER);
          unboundedProcessor.onNext(Unpooled.EMPTY_BUFFER);
          unboundedProcessor.onNext(Unpooled.EMPTY_BUFFER);
          unboundedProcessor.onNext(Unpooled.EMPTY_BUFFER);
          unboundedProcessor.dispose();
        },
        unboundedProcessor::dispose);

    assertSubscriber
        .await(Duration.ofSeconds(50))
        .values()
        .forEach(ReferenceCountUtil::safeRelease);

    //    allocator.assertHasNoLeaks();
  }
}<|MERGE_RESOLUTION|>--- conflicted
+++ resolved
@@ -16,14 +16,6 @@
 
 package io.rsocket.internal;
 
-<<<<<<< HEAD
-import io.netty.buffer.ByteBuf;
-import io.netty.buffer.Unpooled;
-import io.netty.util.CharsetUtil;
-import java.util.concurrent.CountDownLatch;
-import org.junit.Assert;
-import org.junit.Test;
-=======
 import static org.assertj.core.api.Assertions.assertThat;
 
 import io.netty.buffer.ByteBuf;
@@ -46,7 +38,6 @@
 import reactor.core.scheduler.Schedulers;
 import reactor.test.StepVerifier;
 import reactor.test.util.RaceTestUtils;
->>>>>>> 61652c30
 
 public class UnboundedProcessorTest {
 
@@ -65,11 +56,7 @@
           "Test that emitting {0} onNext before subscribe and requestN should deliver all the signals once the subscriber is available")
   @ValueSource(ints = {10, 100, 10_000, 100_000, 1_000_000, 10_000_000})
   public void testOnNextBeforeSubscribeN(int n) {
-<<<<<<< HEAD
     UnboundedProcessor processor = new UnboundedProcessor();
-=======
-    UnboundedProcessor<ByteBuf> processor = new UnboundedProcessor<>();
->>>>>>> 61652c30
 
     for (int i = 0; i < n; i++) {
       processor.onNext(Unpooled.EMPTY_BUFFER);
@@ -85,29 +72,9 @@
           "Test that emitting {0} onNext after subscribe and requestN should deliver all the signals")
   @ValueSource(ints = {10, 100, 10_000})
   public void testOnNextAfterSubscribeN(int n) {
-    UnboundedProcessor<ByteBuf> processor = new UnboundedProcessor<>();
+    UnboundedProcessor processor = new UnboundedProcessor();
     AssertSubscriber<ByteBuf> assertSubscriber = AssertSubscriber.create();
 
-<<<<<<< HEAD
-  @Test
-  public void testPrioritizedSending() {
-    UnboundedProcessor processor = new UnboundedProcessor();
-
-    for (int i = 0; i < 1000; i++) {
-      processor.onNext(Unpooled.EMPTY_BUFFER);
-    }
-
-    processor.onNextPrioritized(Unpooled.wrappedBuffer("test".getBytes(CharsetUtil.UTF_8)));
-
-    ByteBuf byteBuf = processor.next().block();
-
-    Assert.assertEquals(byteBuf.toString(CharsetUtil.UTF_8), "test");
-  }
-
-  @Test
-  public void testPrioritizedFused() {
-    UnboundedProcessor processor = new UnboundedProcessor();
-=======
     processor.subscribe(assertSubscriber);
 
     for (int i = 0; i < n; i++) {
@@ -122,30 +89,12 @@
           "Test that prioritized value sending deliver prioritized signals before the others mode[fusionEnabled={0}]")
   @ValueSource(booleans = {true, false})
   public void testPrioritizedSending(boolean fusedCase) {
-    UnboundedProcessor<ByteBuf> processor = new UnboundedProcessor<>();
->>>>>>> 61652c30
+    UnboundedProcessor processor = new UnboundedProcessor();
 
     for (int i = 0; i < 1000; i++) {
       processor.onNext(Unpooled.EMPTY_BUFFER);
     }
 
-<<<<<<< HEAD
-    processor.onNextPrioritized(Unpooled.wrappedBuffer("test".getBytes(CharsetUtil.UTF_8)));
-
-    ByteBuf byteBuf = processor.poll();
-
-    Assert.assertEquals(byteBuf.toString(CharsetUtil.UTF_8), "test");
-  }
-
-  public void testOnNextAfterSubscribeN(int n) throws Exception {
-    CountDownLatch latch = new CountDownLatch(n);
-    UnboundedProcessor processor = new UnboundedProcessor();
-    processor.log().doOnNext(integer -> latch.countDown()).subscribe();
-
-    for (int i = 0; i < n; i++) {
-      System.out.println("onNexting -> " + i);
-      processor.onNext(Unpooled.EMPTY_BUFFER);
-=======
     processor.onNextPrioritized(Unpooled.copiedBuffer("test", CharsetUtil.UTF_8));
 
     assertThat(fusedCase ? processor.poll() : processor.next().block())
@@ -162,7 +111,7 @@
     final LeaksTrackingByteBufAllocator allocator =
         LeaksTrackingByteBufAllocator.instrument(ByteBufAllocator.DEFAULT);
     for (int i = 0; i < 100000; i++) {
-      final UnboundedProcessor<ByteBuf> unboundedProcessor = new UnboundedProcessor<>();
+      final UnboundedProcessor unboundedProcessor = new UnboundedProcessor();
 
       final ByteBuf buffer1 = allocator.buffer(1);
       final ByteBuf buffer2 = allocator.buffer(2);
@@ -195,7 +144,6 @@
       assertSubscriber.values().forEach(ReferenceCountUtil::safeRelease);
 
       allocator.assertHasNoLeaks();
->>>>>>> 61652c30
     }
   }
 
@@ -208,7 +156,7 @@
     // TODO: enable leaks tracking
     //    final LeaksTrackingByteBufAllocator allocator =
     //        LeaksTrackingByteBufAllocator.instrument(ByteBufAllocator.DEFAULT);
-    final UnboundedProcessor<ByteBuf> unboundedProcessor = new UnboundedProcessor<>();
+    final UnboundedProcessor unboundedProcessor = new UnboundedProcessor();
 
     //    final ByteBuf buffer1 = allocator.buffer(1);
     //    final ByteBuf buffer2 = allocator.buffer(2);
