/*
 * Copyright 2016 Netflix, Inc.
 *
 * Licensed under the Apache License, Version 2.0 (the "License");
 * you may not use this file except in compliance with the License.
 * You may obtain a copy of the License at
 *
 * http://www.apache.org/licenses/LICENSE-2.0
 *
 * Unless required by applicable law or agreed to in writing, software
 * distributed under the License is distributed on an "AS IS" BASIS,
 * WITHOUT WARRANTIES OR CONDITIONS OF ANY KIND, either express or implied.
 * See the License for the specific language governing permissions and
 * limitations under the License.
 */

plugins {
    id "me.champeau.gradle.jmh" version "0.3.1"
}

jmh {
    jmhVersion = '1.15'
    profilers = ['gc']
    zip64 = true
    duplicateClassesStrategy = 'warn'
}

dependencies {
<<<<<<< HEAD
    compile 'io.projectreactor:reactor-core:3.1.0.M2'
    compile 'io.netty:netty-buffer:4.1.9.Final'
=======
    compile 'io.projectreactor:reactor-core:3.0.7.RELEASE'
    compile 'io.netty:netty-buffer:4.1.12.Final'
>>>>>>> 11209740

    testCompile "io.projectreactor:reactor-test:3.1.0.M2"

    jmh 'org.openjdk.jmh:jmh-core:1.15'
    jmh 'org.openjdk.jmh:jmh-generator-annprocess:1.15'
}<|MERGE_RESOLUTION|>--- conflicted
+++ resolved
@@ -26,13 +26,8 @@
 }
 
 dependencies {
-<<<<<<< HEAD
     compile 'io.projectreactor:reactor-core:3.1.0.M2'
-    compile 'io.netty:netty-buffer:4.1.9.Final'
-=======
-    compile 'io.projectreactor:reactor-core:3.0.7.RELEASE'
     compile 'io.netty:netty-buffer:4.1.12.Final'
->>>>>>> 11209740
 
     testCompile "io.projectreactor:reactor-test:3.1.0.M2"
 
