--- conflicted
+++ resolved
@@ -1,4 +1,3 @@
-<<<<<<< HEAD
 /*
  * Copyright 2016 Netflix, Inc.
  *
@@ -14,8 +13,7 @@
  * See the License for the specific language governing permissions and
  * limitations under the License.
  */
-=======
-apply plugin: 'java'
+
 apply plugin: 'application'
 
 mainClassName = "io.rsocket.tckdrivers.main.Main"
@@ -29,7 +27,6 @@
         configurations.compile.collect { it.isDirectory() ? it : zipTree(it) }
     }
 }
->>>>>>> b07e663f
 
 dependencies {
     compile project(':rsocket-core')
