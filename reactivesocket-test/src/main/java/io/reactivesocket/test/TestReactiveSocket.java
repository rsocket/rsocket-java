--- conflicted
+++ resolved
@@ -34,17 +34,7 @@
     }
 
     @Override
-<<<<<<< HEAD
-    public Flux<Payload> requestSubscription(Payload payload) {
-        return requestStream(payload).repeat();
-    }
-
-    @Override
     public Mono<Void> fireAndForget(Payload payload) {
         return Mono.empty();
-=======
-    public Publisher<Void> fireAndForget(Payload payload) {
-        return Subscriber::onComplete;
->>>>>>> a8a0b09b
     }
 }