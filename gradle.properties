--- conflicted
+++ resolved
@@ -11,10 +11,5 @@
 # See the License for the specific language governing permissions and
 # limitations under the License.
 #
-<<<<<<< HEAD
 version=1.1.0
-perfBaselineVersion=1.0.1
-=======
-version=1.0.3
-perfBaselineVersion=1.0.2
->>>>>>> fdf7fb01
+perfBaselineVersion=1.0.2